--- conflicted
+++ resolved
@@ -34,12 +34,7 @@
     if site['type'] == 'param' and reinit_param(site):
         return site['args'][0]
 
-<<<<<<< HEAD
-
-def init_to_prior(site=None, reinit_param=lambda site: False):
-=======
 def init_to_sample(site=None):
->>>>>>> b4ba9f1d
     """
     Initialize to a prior sample. For priors with no `.sample` method implemented,
     we defer to the :func:`init_to_uniform` strategy.
@@ -64,7 +59,6 @@
 
         # this is used to interpret the changes of event_shape in
         # domain and codomain spaces
-<<<<<<< HEAD
         if site['type'] == 'sample':
             try:
                 prototype_value = site['fn'].sample(subkey, sample_shape=())
@@ -78,18 +72,6 @@
         elif site['type'] == 'param':
             prototype_value = site['args'][0]
             transform = util.get_parameter_transform(site)
-=======
-        try:
-            prototype_value = site['fn'](rng_key=subkey, sample_shape=())
-        except NotImplementedError:
-            # XXX: this works for ImproperUniform prior,
-            # we can't use this logic for general priors
-            # because some distributions such as TransformedDistribution might
-            # have wrong event_shape.
-            prototype_value = jnp.full(site['fn'].shape(), jnp.nan)
-
-        transform = biject_to(site['fn'].support)
->>>>>>> b4ba9f1d
         unconstrained_shape = jnp.shape(transform.inv(prototype_value))
         unconstrained_samples = dist.Uniform(-radius, radius)(
             rng_key=rng_key, sample_shape=sample_shape + unconstrained_shape)
