# Copyright Contributors to the Pyro project.
# SPDX-License-Identifier: Apache-2.0

from numpyro import compat, diagnostics, distributions, handlers, infer, optim
from numpyro.distributions.distribution import enable_validation, validation_enabled
import numpyro.patch  # noqa: F401
<<<<<<< HEAD
from numpyro.primitives import deterministic, factor, module, param, plate, rng_key, sample
=======
from numpyro.primitives import deterministic, factor, module, param, plate, plate_stack, rng_key, sample
>>>>>>> 1c4ca97a
from numpyro.util import enable_x64, set_host_device_count, set_platform
from numpyro.version import __version__

set_platform('cpu')


__all__ = [
    '__version__',
    'compat',
    'deterministic',
    'diagnostics',
    'distributions',
    'enable_x64',
    'enable_validation',
    'factor',
    'handlers',
    'infer',
    'module',
    'optim',
    'param',
    'plate',
<<<<<<< HEAD
=======
    'plate_stack',
>>>>>>> 1c4ca97a
    'rng_key',
    'sample',
    'set_host_device_count',
    'set_platform',
    'validation_enabled',
]<|MERGE_RESOLUTION|>--- conflicted
+++ resolved
@@ -4,11 +4,7 @@
 from numpyro import compat, diagnostics, distributions, handlers, infer, optim
 from numpyro.distributions.distribution import enable_validation, validation_enabled
 import numpyro.patch  # noqa: F401
-<<<<<<< HEAD
-from numpyro.primitives import deterministic, factor, module, param, plate, rng_key, sample
-=======
 from numpyro.primitives import deterministic, factor, module, param, plate, plate_stack, rng_key, sample
->>>>>>> 1c4ca97a
 from numpyro.util import enable_x64, set_host_device_count, set_platform
 from numpyro.version import __version__
 
@@ -30,10 +26,7 @@
     'optim',
     'param',
     'plate',
-<<<<<<< HEAD
-=======
     'plate_stack',
->>>>>>> 1c4ca97a
     'rng_key',
     'sample',
     'set_host_device_count',
