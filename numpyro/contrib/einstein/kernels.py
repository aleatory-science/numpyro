--- conflicted
+++ resolved
@@ -4,12 +4,6 @@
 from abc import ABC, abstractmethod
 from typing import Callable, Dict, List, Tuple
 
-<<<<<<< HEAD
-import numpy as np
-
-from jax import random
-=======
->>>>>>> 9de18ec6
 import jax.numpy as jnp
 import jax.scipy.linalg
 import jax.scipy.stats
@@ -86,17 +80,10 @@
     """
 
     def __init__(
-<<<<<<< HEAD
         self,
         mode="norm",
         matrix_mode="norm_diag",
-        bandwidth_factor: Callable[[float], float] = lambda n: 1 / jnp.log(n + 1),
-=======
-            self,
-            mode="norm",
-            matrix_mode="norm_diag",
-            bandwidth_factor: Callable[[float], float] = lambda n: 1 / jnp.log(n + 1),
->>>>>>> 9de18ec6
+        bandwidth_factor: Callable[[float], float] = lambda n: 1 / jnp.log(n),
     ):
         assert mode == "norm" or mode == "vector" or mode == "matrix"
         assert matrix_mode == "norm_diag" or matrix_mode == "vector_diag"
@@ -122,12 +109,8 @@
             diff_norms = safe_norm(diffs, ord=2, axis=-1)
         else:
             diff_norms = diffs
-<<<<<<< HEAD
-
-        bandwidth = jnp.median(diff_norms) ** 2 * factor
-=======
-        bandwidth = jnp.median(diff_norms) * factor + 1e-5
->>>>>>> 9de18ec6
+
+        bandwidth = jnp.median(diff_norms) ** 2 * factor + 1e-5
 
         def kernel(x, y):
             diff = safe_norm(x - y, ord=2) if self._normed() and x.ndim >= 1 else x - y
